--- conflicted
+++ resolved
@@ -1,10 +1,6 @@
 MIT License
 
-<<<<<<< HEAD
-Copyright (c) 2022 Vedrana Andersen Dahl and Niels Jeppesen
-=======
 Copyright (c) 2020-2022 Vedrana Andersen Dahl and Niels Jeppesen
->>>>>>> 3fc76e70
 
 Permission is hereby granted, free of charge, to any person obtaining a copy
 of this software and associated documentation files (the "Software"), to deal
