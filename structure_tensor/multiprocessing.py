import logging
from multiprocessing import Pool, RawArray, cpu_count
from types import SimpleNamespace
from typing import Callable

import numpy as np

from . import st3d, util

try:
    import cupy as cp
    from .cp import st3dcp
except Exception as ex:
    cp = None
    logging.warning("Could not load CuPy: %s", str(ex))

logging.warning(
    "The multiprocessing module is deprecated and will likely be removed in a future version. Please use the multithreading module instead."
)


def parallel_structure_tensor_analysis(
    volume,
    sigma,
    rho,
    eigenvectors=True,
    eigenvectors_path=None,
    eigenvectors_dtype=np.float32,
    eigenvalues=True,
    eigenvalues_path=None,
    eigenvalues_dtype=np.float32,
    structure_tensor=False,
    structure_tensor_path=None,
    structure_tensor_dtype=np.float32,
    truncate=4.0,
    block_size=128,
    include_all_eigenvalues=False,
    devices=None,
    progress_callback_fn=None,
):

    # Check that at least one output is specified.
    if not any([eigenvectors, eigenvalues, structure_tensor]):
        raise ValueError('At least one output must be specified.')

    # Handle input data.
    data_path = None
    volume_array = None
    if isinstance(volume, np.memmap):
        # If memory map, get file path.
        logging.info(
            f'Volume data provided as {str(volume.dtype)} numpy.memmap with shape {volume.shape} occupying {volume.nbytes:,} bytes.'
        )
        data_path = volume.filename
    elif isinstance(volume, np.ndarray):
        # If ndarray, copy data to shared memory array. This will double the memory usage.
        # Shared memory can be access by all processes without having to be copied.
        logging.info(
            f'Volume data provided as {str(volume.dtype)} numpy.ndarray with shape {volume.shape} occupying {volume.nbytes:,} bytes.'
        )
        volume_array = RawArray('b', volume.nbytes)
        volume_array_np = np.frombuffer(
            volume_array,
            dtype=volume.dtype,
        ).reshape(volume.shape)
        volume_array_np[:] = volume
    else:
        raise ValueError(
            f"Invalid type '{type(volume)}' for volume. Volume must be 'numpy.memmap' and 'numpy.ndarray'.")

    # Create list for output.
    output = []

    structure_tensor_shape = None
    structure_tensor_array = None
    # Structure tensor output.
    if structure_tensor:
        structure_tensor_shape = (6, ) + volume.shape

        if structure_tensor_path is None:
            # If no path is set, create shared memory array.
            structure_tensor_array = RawArray(
                'b',
<<<<<<< HEAD
                np.prod(structure_tensor_shape).item() * np.dtype(structure_tensor_dtype).itemsize)
=======
                np.prod(structure_tensor_shape, dtype=np.int64).item() *
                np.dtype(structure_tensor_dtype).itemsize)
>>>>>>> fedbffcf
            a = np.frombuffer(
                structure_tensor_array,
                dtype=structure_tensor_dtype,
            ).reshape(structure_tensor_shape)
            logging.info(
                f'Created shared memory array for {str(a.dtype)} structure tensor data with shape {a.shape} occupying {a.nbytes:,} bytes.'
            )
            output.append(a)
        elif isinstance(structure_tensor_path, str):
            # If path is set, create memory map.
            a = np.memmap(structure_tensor_path, dtype=structure_tensor_dtype, shape=structure_tensor_shape, mode='w+')
            logging.info(
                f'Created memory map at "{eigenvalues_path}" for {str(a.dtype)} structure tensor data with shape {a.shape} occupying {a.nbytes:,} bytes.'
            )
            output.append(a)
        else:
            raise ValueError(
                f"Invalid type '{type(structure_tensor_path)}' for structure_tensor_path. Volume must be 'str' or None."
            )

    # Eigenvector output.
    eigenvectors_shape = None
    eigenvectors_array = None
    if eigenvectors:
        eigenvectors_shape = (3, ) + volume.shape

        if eigenvectors_path is None:
            # If no path is set, create shared memory array.
<<<<<<< HEAD
            eigenvectors_array = RawArray('b',
                                          np.prod(eigenvectors_shape).item() * np.dtype(eigenvectors_dtype).itemsize)
            a = np.frombuffer(eigenvectors_array, dtype=eigenvectors_dtype).reshape(eigenvectors_shape)
=======
            eigenvectors_array = RawArray(
                'b',
                np.prod(eigenvectors_shape, dtype=np.int64).item() *
                np.dtype(eigenvectors_dtype).itemsize)
            a = np.frombuffer(
                eigenvectors_array,
                dtype=eigenvectors_dtype).reshape(eigenvectors_shape)
>>>>>>> fedbffcf
            logging.info(
                f'Created shared memory array for {str(a.dtype)} eigenvectors with shape {a.shape} occupying {a.nbytes:,} bytes.'
            )
            output.append(a)
        elif isinstance(eigenvectors_path, str):
            # If path is set, create memory map.
            a = np.memmap(eigenvectors_path, dtype=eigenvectors_dtype, shape=eigenvectors_shape, mode='w+')
            logging.info(
                f'Created memory map at "{eigenvalues_path}" for {str(a.dtype)} eigenvectors with shape {a.shape} occupying {a.nbytes:,} bytes.'
            )
            output.append(a)
        else:
            raise ValueError(
                f"Invalid type '{type(eigenvectors_path)}' for eigenvector_path. Volume must be 'str' or None.")

    # Eigenvalue output.
    eigenvalues_shape = None
    eigenvalues_array = None
    if eigenvalues:
        eigenvalues_shape = (3, 3) + volume.shape if include_all_eigenvalues else (3, ) + volume.shape

        if eigenvalues_path is None:
<<<<<<< HEAD
            eigenvalues_array = RawArray('b', np.prod(eigenvalues_shape).item() * np.dtype(eigenvalues_dtype).itemsize)
            a = np.frombuffer(eigenvalues_array, dtype=eigenvalues_dtype).reshape(eigenvalues_shape)
=======
            eigenvalues_array = RawArray(
                'b',
                np.prod(eigenvalues_shape, dtype=np.int64).item() *
                np.dtype(eigenvalues_dtype).itemsize)
            a = np.frombuffer(
                eigenvalues_array,
                dtype=eigenvalues_dtype).reshape(eigenvalues_shape)
>>>>>>> fedbffcf
            logging.info(
                f'Created shared memory array for {str(a.dtype)} eigenvalues with shape {a.shape} occupying {a.nbytes:,} bytes.'
            )
            output.append(a)
        elif isinstance(eigenvalues_path, str):
            a = np.memmap(eigenvalues_path, dtype=eigenvalues_dtype, shape=eigenvalues_shape, mode='w+')
            logging.info(
                f'Created memory map at "{eigenvalues_path}" for {str(a.dtype)} eigenvalues with shape {a.shape} occupying {a.nbytes:,} bytes.'
            )
            output.append(a)
        else:
            raise ValueError(
                f"Invalid type '{type(eigenvalues_path)}' for eigenvalues_path. Volume must be 'str' or None.")

    # Check devices.
    if devices is None:
        # Use all CPUs.
        devices = ['cpu'] * cpu_count()
    elif all(isinstance(d, str) and (d.lower() == 'cpu' or 'cuda:' in d.lower()) for d in devices):
        pass
    else:
        raise ValueError("Invalid devices. Should be a list of 'cpu' or 'cuda:X', where X is the CUDA device number.")
    # As list.
    devices = list(devices)

    # Set arguments.
    init_args = {
        'data_array': volume_array,
        'data_path': data_path,
        'data_dtype': volume.dtype,
        'data_shape': volume.shape,
        'structure_tensor': {
            'array': structure_tensor_array,
            'path': structure_tensor_path,
            'dtype': structure_tensor_dtype,
            'shape': structure_tensor_shape,
        } if structure_tensor else None,
        'eigenvectors': {
            'array': eigenvectors_array,
            'path': eigenvectors_path,
            'dtype': eigenvectors_dtype,
            'shape': eigenvectors_shape,
        } if eigenvectors else None,
        'eigenvalues': {
            'array': eigenvalues_array,
            'path': eigenvalues_path,
            'dtype': eigenvalues_dtype,
            'shape': eigenvalues_shape,
        } if eigenvalues else None,
        'rho': rho,
        'sigma': sigma,
        'block_size': block_size,
        'truncate': truncate,
        'include_all_eigenvalues': include_all_eigenvalues,
        'devices': devices,
    }

    block_count = util.get_block_count(volume, block_size)
    count = 0
    results = []
    logging.info(f'Volume partitioned into {block_count} blocks.')
    with Pool(processes=len(devices), initializer=init_worker, initargs=(init_args, )) as pool:
        for res in pool.imap_unordered(
                do_work,
                range(block_count),
                chunksize=1,
        ):
            count += 1
            logging.info(f'Block {res} complete ({count}/{block_count}).')
            results.append(res)
            if isinstance(progress_callback_fn, Callable):
                progress_callback_fn(count, block_count)

    # Return output as tuple.
    return tuple(output)


param_dict = {}


def init_worker(kwargs):
    """Initialization function for worker."""

    output_names = ['structure_tensor', 'eigenvectors', 'eigenvalues']

    for k in kwargs:
        if k == 'data_array' and kwargs[k] is not None:
            # Create ndarray from shared memory.
            shared_array = kwargs['data_array']
            param_dict['data'] = np.ndarray(
                buffer=shared_array,
                dtype=kwargs['data_dtype'],
                shape=kwargs['data_shape'],
            )
        elif k == 'data_path' and kwargs[k] is not None:
            # Open read-only memmap.
            param_dict['data'] = np.memmap(kwargs['data_path'],
                                           dtype=kwargs['data_dtype'],
                                           shape=kwargs['data_shape'],
                                           mode='r')
        elif k in output_names and kwargs[k] is not None:
            d = kwargs[k]
            if d['array'] is not None:
                # Create ndarray from shared memory.
                shared_array = d['array']
                param_dict[k] = np.ndarray(
                    buffer=shared_array,
                    dtype=d['dtype'],
                    shape=d['shape'],
                )
            elif d['path'] is not None:
                # Open read/write memmap.
                param_dict[k] = np.memmap(d['path'], dtype=d['dtype'], shape=d['shape'], mode='r+')
        else:
            param_dict[k] = kwargs[k]


def do_work(block_id):
    """Worker function."""

    params = SimpleNamespace(**param_dict)

    if isinstance(params.devices, list):
        # If more devices are provided select one.
        params.devices = params.devices[block_id % len(params.devices)]
        # Overwrite initial device value to prevent process changing device on next iteration.
        param_dict['devices'] = params.devices

    if cp is not None and isinstance(params.devices, str) and params.devices.startswith('cuda'):

        split = params.devices.split(':')
        if len(split) > 1:
            # Overwrite initial device value to prevent process changing device on next iteration.
            param_dict['devices'] = split[0]

            # CUDA device ID specified. Use that device.
            device_id = int(split[1])
            cp.cuda.Device(device_id).use()

        # Use CuPy.
        st = st3dcp
        lib = cp
    else:
        # Use NumPy.
        st = st3d
        lib = np

    # Get block, positions and padding.
    block, pos, pad = util.get_block(
        block_id,
        params.data,
        sigma=max(params.sigma, params.rho),
        block_size=params.block_size,
        truncate=params.truncate,
        copy=False,
    )

    # Copy, cast and possibly move data to GPU.
    block = lib.array(block, dtype=np.float64)

    # Calculate structure tensor.
    S = st.structure_tensor_3d(
        block,
        sigma=params.sigma,
        rho=params.rho,
        truncate=params.truncate,
    )

    if params.structure_tensor is not None:
        # Insert S if relevant.
        util.insert_block(params.structure_tensor, S, pos, pad)

    # Calculate eigenvectors and values.
    val, vec = st.eig_special_3d(S, full=params.include_all_eigenvalues)

    if params.eigenvectors is not None:
        # Insert vectors if relevant.
        util.insert_block(params.eigenvectors, vec, pos, pad)

    if params.eigenvalues is not None:
        # Flip so largest value is first.
        val = lib.flip(val, axis=0)

        # Insert values if relevant.
        util.insert_block(params.eigenvalues, val, pos, pad)

    return block_id<|MERGE_RESOLUTION|>--- conflicted
+++ resolved
@@ -81,12 +81,7 @@
             # If no path is set, create shared memory array.
             structure_tensor_array = RawArray(
                 'b',
-<<<<<<< HEAD
-                np.prod(structure_tensor_shape).item() * np.dtype(structure_tensor_dtype).itemsize)
-=======
-                np.prod(structure_tensor_shape, dtype=np.int64).item() *
-                np.dtype(structure_tensor_dtype).itemsize)
->>>>>>> fedbffcf
+                np.prod(structure_tensor_shape, dtype=np.int64).item() * np.dtype(structure_tensor_dtype).itemsize)
             a = np.frombuffer(
                 structure_tensor_array,
                 dtype=structure_tensor_dtype,
@@ -115,19 +110,10 @@
 
         if eigenvectors_path is None:
             # If no path is set, create shared memory array.
-<<<<<<< HEAD
-            eigenvectors_array = RawArray('b',
-                                          np.prod(eigenvectors_shape).item() * np.dtype(eigenvectors_dtype).itemsize)
-            a = np.frombuffer(eigenvectors_array, dtype=eigenvectors_dtype).reshape(eigenvectors_shape)
-=======
             eigenvectors_array = RawArray(
                 'b',
-                np.prod(eigenvectors_shape, dtype=np.int64).item() *
-                np.dtype(eigenvectors_dtype).itemsize)
-            a = np.frombuffer(
-                eigenvectors_array,
-                dtype=eigenvectors_dtype).reshape(eigenvectors_shape)
->>>>>>> fedbffcf
+                np.prod(eigenvectors_shape, dtype=np.int64).item() * np.dtype(eigenvectors_dtype).itemsize)
+            a = np.frombuffer(eigenvectors_array, dtype=eigenvectors_dtype).reshape(eigenvectors_shape)
             logging.info(
                 f'Created shared memory array for {str(a.dtype)} eigenvectors with shape {a.shape} occupying {a.nbytes:,} bytes.'
             )
@@ -150,18 +136,10 @@
         eigenvalues_shape = (3, 3) + volume.shape if include_all_eigenvalues else (3, ) + volume.shape
 
         if eigenvalues_path is None:
-<<<<<<< HEAD
-            eigenvalues_array = RawArray('b', np.prod(eigenvalues_shape).item() * np.dtype(eigenvalues_dtype).itemsize)
-            a = np.frombuffer(eigenvalues_array, dtype=eigenvalues_dtype).reshape(eigenvalues_shape)
-=======
             eigenvalues_array = RawArray(
                 'b',
-                np.prod(eigenvalues_shape, dtype=np.int64).item() *
-                np.dtype(eigenvalues_dtype).itemsize)
-            a = np.frombuffer(
-                eigenvalues_array,
-                dtype=eigenvalues_dtype).reshape(eigenvalues_shape)
->>>>>>> fedbffcf
+                np.prod(eigenvalues_shape, dtype=np.int64).item() * np.dtype(eigenvalues_dtype).itemsize)
+            a = np.frombuffer(eigenvalues_array, dtype=eigenvalues_dtype).reshape(eigenvalues_shape)
             logging.info(
                 f'Created shared memory array for {str(a.dtype)} eigenvalues with shape {a.shape} occupying {a.nbytes:,} bytes.'
             )
